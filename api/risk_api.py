<<<<<<< HEAD
from fastapi import FastAPI, HTTPException
from pydantic import BaseModel, Field
from typing import List, Literal, Dict, Optional, Tuple, Callable, Any
from pathlib import Path
import logging
import os
import csv
import re
import yaml
import ast
from types import SimpleNamespace
# Define data models
class Compound(BaseModel):
    id: str
    name: str
    synonyms: List[str] = Field(default_factory=list)
    cls: Optional[str] = None
    typicalDoseAmount: Optional[str] = None
    typicalDoseUnit: Optional[str] = None
    route: Optional[str] = None
class Interaction(BaseModel):
    id: str
    a: str
    b: str
    bidirectional: bool = True
    mechanism: List[str] = Field(default_factory=list)
    severity: Literal['None','Mild','Moderate','Severe']
    evidence: Literal['A','B','C','D']
    effect: str
    action: str
    sources: List[str] = Field(default_factory=list)
class StackRequest(BaseModel):
    items: List[str] = Field(..., description="List of compound IDs or names")
logger = logging.getLogger("supptracker")
if not logger.handlers:
    logging.basicConfig(level=logging.INFO)
app = FastAPI()
# Paths and data helpers
BASE_DIR: Path = Path(__file__).resolve().parent.parent
# Support both legacy and new env vars, with new one taking precedence
DATA_DIR: Path = Path(
    os.environ.get("SUPPTRACKER_DATA_DIR",
                   os.environ.get("SUPPTRACKER_DATA", BASE_DIR / "data"))
).expanduser().resolve()
def get_data_dir(override: Optional[str] = None) -> Path:
    """Return the directory that contains the seed CSV files."""
    base = Path(override) if override else Path(DATA_DIR)
    return base.expanduser().resolve()
# Load rules/config
DEFAULT_WEIGHTS = {"severity": 1.0, "evidence": 1.0, "mechanism": 1.0}
MECHANISM_DELTAS: Dict[str, float] = {}
WEIGHTS: Dict[str, float] = {}
RISK_FORMULA: Optional[Callable[..., float]] = None
def _load_rules():
    global MECHANISM_DELTAS, WEIGHTS, RISK_FORMULA
    rules_path = get_data_dir() / "rules.yaml"
    # Also allow api/rules.yaml in repo
    if not rules_path.exists():
        alt = BASE_DIR / "api" / "rules.yaml"
        if alt.exists():
            rules_path = alt
    if rules_path.exists():
        with open(rules_path, "r", encoding="utf-8") as f:
            data = yaml.safe_load(f) or {}
        MECHANISM_DELTAS = {**(data.get("mechanisms") or {})}
        WEIGHTS = {**DEFAULT_WEIGHTS, **(data.get("weights") or {})}
        # risk_formula may be a python expression using names in context
        rf = data.get("risk_formula")
        if rf:
            try:
                RISK_FORMULA = eval(rf)
            except Exception:
                RISK_FORMULA = None
    else:
        MECHANISM_DELTAS = {}
        WEIGHTS = {**DEFAULT_WEIGHTS}
        RISK_FORMULA = None
def _default_formula(**ctx: Any) -> float:
    # Simple additive model
    return float(ctx.get("severity_component", 0.0) + ctx.get("evidence_component", 0.0) + ctx.get("mechanism_component", 0.0))
# Load datasets
COMPOUNDS: Dict[str, Dict[str, Any]] = {}
INTERACTIONS: Dict[Tuple[str, str], Dict[str, Any]] = {}
def _normalise_name(s: str) -> str:
    # normalise delimiters like '|' in synonyms elsewhere, but for name lookup, lower and strip spaces
    return re.sub(r"\s+", " ", s).strip().lower()
def _load_compounds():
    path = get_data_dir() / "compounds.csv"
    if not path.exists():
        # also allow repo data
        alt = BASE_DIR / "data" / "compounds.csv"
        path = alt if alt.exists() else path
    if not path.exists():
        logger.warning("compounds.csv not found at %s", path)
        return
    with open(path, newline='', encoding='utf-8') as f:
        reader = csv.DictReader(f)
        for row in reader:
            cid = row.get("id") or row.get("ID") or row.get("Id")
            if not cid:
                continue
            name = row.get("name") or row.get("Name") or ""
            # synonyms may be pipe-delimited or comma-delimited; support both
            syn_raw = row.get("synonyms") or row.get("Synonyms") or ""
            # split on pipes or commas
            parts = [p.strip() for p in re.split(r"\||,", syn_raw) if p.strip()]
            comp = {
                "id": cid,
                "name": name,
                "synonyms": parts,
                "cls": row.get("cls") or row.get("class"),
                "typicalDoseAmount": row.get("typicalDoseAmount"),
                "typicalDoseUnit": row.get("typicalDoseUnit"),
                "route": row.get("route"),
            }
            COMPOUNDS[cid] = comp
            # index by name and synonyms for resolution
            COMPOUNDS[_normalise_name(name)] = comp
            for s in parts:
                COMPOUNDS[_normalise_name(s)] = comp
def _load_interactions():
    path = get_data_dir() / "interactions.csv"
    if not path.exists():
        alt = BASE_DIR / "data" / "interactions.csv"
        path = alt if alt.exists() else path
    if not path.exists():
        logger.warning("interactions.csv not found at %s", path)
        return
    with open(path, newline='', encoding='utf-8') as f:
        reader = csv.DictReader(f)
        for row in reader:
            a = row.get("a") or row.get("A")
            b = row.get("b") or row.get("B")
            if not a or not b:
                continue
            key = (a, b)
            inter = {
                "id": row.get("id") or f"{a}-{b}",
                "a": a,
                "b": b,
                "bidirectional": (row.get("bidirectional") or "true").strip().lower() in {"1","true","yes","y"},
                "mechanism": [m.strip() for m in re.split(r"\||,", row.get("mechanism") or "") if m.strip()],
                "severity": row.get("severity") or "None",
                "evidence": row.get("evidence") or "D",
                "effect": row.get("effect") or "",
                "action": row.get("action") or "",
                "sources": [s.strip() for s in re.split(r"\||,", row.get("sources") or "") if s.strip()],
            }
            INTERACTIONS[key] = inter
            if inter["bidirectional"]:
                INTERACTIONS[(b, a)] = inter
_load_rules()
_load_compounds()
_load_interactions()
@app.get("/api/health")
def health():
    return {"status": "ok"}
@app.get("/api/search")
def search(q: str):
    """Search compounds by name or synonym."""
    q_lower = q.lower()
    results: List[dict] = []
    seen = set()
    for comp in {id_: c for id_, c in COMPOUNDS.items() if isinstance(id_, str) and id_.lower() == id_}.values():
        # the comprehension above is to iterate unique dict values via canonical id keys
        name_match = q_lower in (comp.get("name") or "").lower()
        syn_match = any(q_lower in (syn or "").lower() for syn in comp.get("synonyms", []))
        if name_match or syn_match:
            cid = comp["id"]
            if cid not in seen:
                results.append(comp)
                seen.add(cid)
    return {"results": results}
def _severity_score(sev: str) -> float:
    mapping = {"None": 0.0, "Mild": 1.0, "Moderate": 2.0, "Severe": 3.0}
    return mapping.get(sev, 0.0)
def _evidence_score(ev: str) -> float:
    mapping = {"A": 1.0, "B": 1.2, "C": 1.5, "D": 2.0}
    # Higher means less strong evidence, invert later
    return mapping.get(ev, 2.0)
def _compute_risk(inter: Dict[str, Any]) -> float:
    severity_score = _severity_score(inter.get("severity", "None"))
    evidence_score = _evidence_score(inter.get("evidence", "D"))
    mechanisms = inter.get("mechanism", [])
    mech_sum = sum(MECHANISM_DELTAS.get(m, 0.0) for m in mechanisms)
    severity_weight = WEIGHTS.get("severity", DEFAULT_WEIGHTS["severity"])
    evidence_weight = WEIGHTS.get("evidence", DEFAULT_WEIGHTS["evidence"])
    mechanism_weight = WEIGHTS.get("mechanism", DEFAULT_WEIGHTS["mechanism"])
    if evidence_score:
        evidence_component = (1.0 / evidence_score) * evidence_weight
    else:
        evidence_component = 0.0
    weights_ns = SimpleNamespace(**{**DEFAULT_WEIGHTS, **WEIGHTS})
    mechanisms_ns = SimpleNamespace(**MECHANISM_DELTAS)
    interaction_ns = SimpleNamespace(**{k: v for k, v in inter.items()})
    context = {
        "severity": severity_score,
        "evidence": evidence_score,
        "mech_sum": mech_sum,
        "mechanism_sum": mech_sum,
        "weights": weights_ns,
        "mechanisms": mechanisms_ns,
        "interaction": interaction_ns,
        "evidence_component": evidence_component,
        "severity_component": severity_score * getattr(weights_ns, "severity", severity_weight),
        "mechanism_component": mech_sum * getattr(weights_ns, "mechanism", mechanism_weight),
        "mechanism_count": len(mechanisms),
        "sources_count": len(inter.get("sources", [])),
    }
    try:
        risk_value = float(RISK_FORMULA(**context)) if RISK_FORMULA else float(_default_formula(**context))
    except Exception:
        risk_value = float(_default_formula(**context))
    return round(risk_value, 2)
def _resolve_compound(token: str) -> Optional[Dict[str, Any]]:
    if token in COMPOUNDS:
        comp = COMPOUNDS[token]
        # ensure we got canonical dict (not alias key value)
        return COMPOUNDS.get(comp.get("id"), comp)
    key = _normalise_name(token)
    return COMPOUNDS.get(key)
@app.get("/api/interaction")
def interaction(a: str, b: str):
    """Get interaction details between two compounds by id or name."""
    comp_a = _resolve_compound(a)
    comp_b = _resolve_compound(b)
    if not comp_a:
        raise HTTPException(status_code=404, detail=f"Unknown compound: {a}")
    if not comp_b:
        raise HTTPException(status_code=404, detail=f"Unknown compound: {b}")
    key = (comp_a["id"], comp_b["id"])
    inter = INTERACTIONS.get(key)
    if not inter:
        # Try reverse if not already added
        inter = INTERACTIONS.get((comp_b["id"], comp_a["id"]))
    if not inter:
        raise HTTPException(status_code=404, detail="No interaction found for the given pair")
    risk = _compute_risk(inter)
    payload = {**inter, "a_compound": comp_a, "b_compound": comp_b, "risk": risk}
    return payload
@app.post("/api/stack/check")
def stack_check(req: StackRequest):
    """Check pairwise interactions across a stack of compounds."""
    if not req.items or len(req.items) < 2:
        return {"results": [], "count": 0}
    # Resolve all items
    resolved: List[Dict[str, Any]] = []
    for t in req.items:
        comp = _resolve_compound(t)
        if not comp:
            raise HTTPException(status_code=404, detail=f"Unknown compound: {t}")
        if comp["id"] not in {c.get("id") for c in resolved}:
            resolved.append(comp)
    results: List[Dict[str, Any]] = []
    for i in range(len(resolved)):
        for j in range(i + 1, len(resolved)):
            a = resolved[i]["id"]
            b = resolved[j]["id"]
            inter = INTERACTIONS.get((a, b)) or INTERACTIONS.get((b, a))
            if inter:
                risk = _compute_risk(inter)
                results.append({**inter, "a_compound": resolved[i], "b_compound": resolved[j], "risk": risk})
    return {"results": results, "count": len(results)}

# Export alias for compatibility with test_stack.py
check_stack = stack_check
=======
import os
import json
import logging
from pathlib import Path
from typing import List, Dict, Optional, Any, Union
import yaml
from fastapi import FastAPI, HTTPException, Request
from fastapi.staticfiles import StaticFiles
from fastapi.responses import FileResponse
from fastapi.middleware.cors import CORSMiddleware
from pydantic import BaseModel
from api.models import Compound, Interaction

# Configure logging
logging.basicConfig(
    level=logging.INFO,
    format='%(asctime)s - %(name)s - %(levelname)s - %(message)s'
)
logger = logging.getLogger(__name__)

# Initialize FastAPI app
app = FastAPI(
    title="SuppTracker Risk API",
    description="Supplement interaction risk analysis API",
    version="1.0.0"
)

# Add CORS middleware
app.add_middleware(
    CORSMiddleware,
    allow_origins=["*"],
    allow_credentials=True,
    allow_methods=["*"],
    allow_headers=["*"],
)

# Serve static files from frontend build
app.mount("/static", StaticFiles(directory="frontend_dist/assets"), name="static")

# Global data stores
COMPOUNDS: Dict[str, Dict[str, Any]] = {}
INTERACTIONS: List[Dict[str, Any]] = []
SOURCES: Dict[str, Dict[str, Any]] = {}

# Data loading functions
def load_data():
    """Load all data files."""
    global COMPOUNDS, INTERACTIONS, SOURCES
    
    # Determine data directory
    data_dir = Path(os.getenv("SUPPTRACKER_DATA_DIR", "data"))
    
    # Load compounds
    compounds_file = data_dir / "compounds.json"
    if compounds_file.exists():
        try:
            with open(compounds_file) as f:
                compounds_data = json.load(f)
            COMPOUNDS = {comp["id"]: comp for comp in compounds_data}
            logger.info(f"Loaded {len(COMPOUNDS)} compounds")
        except Exception as e:
            logger.error(f"Failed to load compounds: {e}")
    else:
        logger.warning(f"Compounds file not found: {compounds_file}")
    
    # Load interactions
    interactions_file = data_dir / "interactions.json"
    if interactions_file.exists():
        try:
            with open(interactions_file) as f:
                INTERACTIONS.clear()
                INTERACTIONS.extend(json.load(f))
            logger.info(f"Loaded {len(INTERACTIONS)} interactions")
        except Exception as e:
            logger.error(f"Failed to load interactions: {e}")
    else:
        logger.warning(f"Interactions file not found: {interactions_file}")
    
    # Load sources
    sources_file = data_dir / "sources.json"
    if sources_file.exists():
        try:
            with open(sources_file) as f:
                sources_data = json.load(f)
            SOURCES = {src["id"]: src for src in sources_data}
            logger.info(f"Loaded {len(SOURCES)} sources")
        except Exception as e:
            logger.error(f"Failed to load sources: {e}")
    else:
        logger.warning(f"Sources file not found: {sources_file}")

# Load data on startup
load_data()

# Helper functions
def resolve_compound(identifier: str) -> Optional[str]:
    """Resolve compound by ID or name."""
    if identifier in COMPOUNDS:
        return identifier
    
    # Search by name and aliases
    identifier_lower = identifier.lower()
    for comp_id, comp in COMPOUNDS.items():
        if comp.get("name", "").lower() == identifier_lower:
            return comp_id
        
        # Check aliases
        aliases = comp.get("aliases", [])
        if isinstance(aliases, list):
            for alias in aliases:
                if isinstance(alias, str) and alias.lower() == identifier_lower:
                    return comp_id
    
    return None

def compute_risk(interaction: Dict[str, Any]) -> float:
    """Compute numerical risk score from interaction data."""
    severity_map = {"low": 2.0, "moderate": 5.0, "high": 8.0}
    evidence_map = {"theoretical": 0.5, "case_reports": 1.0, "studies": 1.5}
    
    severity_score = severity_map.get(interaction.get("severity", "moderate"), 5.0)
    evidence_score = evidence_map.get(interaction.get("evidence", "studies"), 1.0)
    
    return min(10.0, severity_score * evidence_score)

# API Routes
@app.get("/api/health")
def health():
    """Health check endpoint."""
    return {
        "status": "healthy",
        "compounds_loaded": len(COMPOUNDS),
        "interactions_loaded": len(INTERACTIONS),
        "sources_loaded": len(SOURCES)
    }

@app.get("/api/compounds")
def list_compounds():
    """Get all compounds."""
    return {"compounds": list(COMPOUNDS.values())}

@app.get("/api/compounds/{compound_id}")
def get_compound(compound_id: str):
    """Get specific compound by ID."""
    if compound_id not in COMPOUNDS:
        raise HTTPException(status_code=404, detail="Compound not found")
    return COMPOUNDS[compound_id]

@app.get("/api/search")
def search(query: str, limit: int = 10):
    """Search compounds by name or alias."""
    if not query:
        raise HTTPException(status_code=400, detail="Query parameter is required")
    
    query_lower = query.lower()
    results = []
    
    for comp in COMPOUNDS.values():
        # Check name match
        name = comp.get("name", "").lower()
        if query_lower in name:
            results.append(comp)
            continue
        
        # Check alias matches
        aliases = comp.get("aliases", [])
        if isinstance(aliases, list):
            for alias in aliases:
                if isinstance(alias, str) and query_lower in alias.lower():
                    results.append(comp)
                    break
    
    # Sort by relevance (exact matches first)
    results.sort(key=lambda x: (
        x.get("name", "").lower() != query_lower,
        x.get("name", "").lower().find(query_lower)
    ))
    
    return {"results": results[:limit]}

@app.get("/api/interaction")
def interaction(a: str, b: str):
    """Get interaction details between two compounds by id or name."""
    a_id = resolve_compound(a)
    b_id = resolve_compound(b)
    if not a_id or not b_id:
        raise HTTPException(status_code=404, detail="One or both compounds not found")
    
    for inter in INTERACTIONS:
        if (inter["a"] == a_id and inter["b"] == b_id) or (inter.get("bidirectional", False) and inter["a"] == b_id and inter["b"] == a_id):
            risk_score = compute_risk(inter)
            sources_detail = [SOURCES[sid] for sid in inter.get("sources", []) if sid in SOURCES]
            return {"interaction": inter, "risk_score": risk_score, "sources": sources_detail}
    
    raise HTTPException(status_code=404, detail="No known interaction")

class StackRequest(BaseModel):
    compounds: List[str]

@app.post("/api/stack/check")
def check_stack(payload: StackRequest):
    """Check interactions within a stack of compounds."""
    ids: List[str] = []
    for ident in payload.compounds:
        cid = resolve_compound(ident)
        if not cid:
            raise HTTPException(status_code=404, detail=f"Compound not found: {ident}")
        ids.append(cid)
    
    interactions_out: List[dict] = []
    for i in range(len(ids)):
        for j in range(i+1, len(ids)):
            a_id = ids[i]
            b_id = ids[j]
            for inter in INTERACTIONS:
                if (inter["a"] == a_id and inter["b"] == b_id) or (inter.get("bidirectional", False) and inter["a"] == b_id and inter["b"] == a_id):
                    interactions_out.append({
                        "a": a_id,
                        "b": b_id,
                        "severity": inter["severity"],
                        "evidence": inter["evidence"],
                        "effect": inter["effect"],
                        "action": inter["action"],
                        "risk_score": compute_risk(inter),
                    })
    
    return {"interactions": interactions_out}

# SPA fallback route - must be last
@app.get("/{full_path:path}")
async def spa_fallback(full_path: str, request: Request):
    """Serve React app for all non-API routes (SPA fallback)."""
    # Skip API routes
    if full_path.startswith("api"):
        raise HTTPException(status_code=404, detail="API endpoint not found")
    
    # Check if it's a static file request
    static_file_path = Path("frontend_dist") / full_path
    if static_file_path.is_file():
        return FileResponse(static_file_path)
    
    # Serve index.html for all other routes (SPA)
    return FileResponse("frontend_dist/index.html")
>>>>>>> bacad41c
<|MERGE_RESOLUTION|>--- conflicted
+++ resolved
@@ -1,7 +1,9 @@
-<<<<<<< HEAD
-from fastapi import FastAPI, HTTPException
+from fastapi import FastAPI, HTTPException, Request
+from fastapi.staticfiles import StaticFiles
+from fastapi.responses import FileResponse
+from fastapi.middleware.cors import CORSMiddleware
 from pydantic import BaseModel, Field
-from typing import List, Literal, Dict, Optional, Tuple, Callable, Any
+from typing import List, Literal, Dict, Optional, Tuple, Callable, Any, Union
 from pathlib import Path
 import logging
 import os
@@ -9,7 +11,9 @@
 import re
 import yaml
 import ast
+import json
 from types import SimpleNamespace
+
 # Define data models
 class Compound(BaseModel):
     id: str
@@ -19,480 +23,274 @@
     typicalDoseAmount: Optional[str] = None
     typicalDoseUnit: Optional[str] = None
     route: Optional[str] = None
+
 class Interaction(BaseModel):
     id: str
     a: str
     b: str
     bidirectional: bool = True
     mechanism: List[str] = Field(default_factory=list)
-    severity: Literal['None','Mild','Moderate','Severe']
-    evidence: Literal['A','B','C','D']
+    severity: Literal['None', 'Mild', 'Moderate', 'Severe']
+    evidence: Literal['A', 'B', 'C', 'D']
     effect: str
     action: str
     sources: List[str] = Field(default_factory=list)
+
 class StackRequest(BaseModel):
     items: List[str] = Field(..., description="List of compound IDs or names")
+
 logger = logging.getLogger("supptracker")
 if not logger.handlers:
     logging.basicConfig(level=logging.INFO)
+
 app = FastAPI()
+
+# CORS middleware
+app.add_middleware(
+    CORSMiddleware,
+    allow_origins=["*"],  # Allows all origins
+    allow_credentials=True,
+    allow_methods=["*"],  # Allows all methods
+    allow_headers=["*"],  # Allows all headers
+)
+
 # Paths and data helpers
 BASE_DIR: Path = Path(__file__).resolve().parent.parent
 # Support both legacy and new env vars, with new one taking precedence
 DATA_DIR: Path = Path(
     os.environ.get("SUPPTRACKER_DATA_DIR",
-                   os.environ.get("SUPPTRACKER_DATA", BASE_DIR / "data"))
+    os.environ.get("SUPPTRACKER_DATA", BASE_DIR / "data"))
 ).expanduser().resolve()
+
 def get_data_dir(override: Optional[str] = None) -> Path:
     """Return the directory that contains the seed CSV files."""
-    base = Path(override) if override else Path(DATA_DIR)
-    return base.expanduser().resolve()
-# Load rules/config
-DEFAULT_WEIGHTS = {"severity": 1.0, "evidence": 1.0, "mechanism": 1.0}
-MECHANISM_DELTAS: Dict[str, float] = {}
-WEIGHTS: Dict[str, float] = {}
-RISK_FORMULA: Optional[Callable[..., float]] = None
-def _load_rules():
-    global MECHANISM_DELTAS, WEIGHTS, RISK_FORMULA
-    rules_path = get_data_dir() / "rules.yaml"
-    # Also allow api/rules.yaml in repo
-    if not rules_path.exists():
-        alt = BASE_DIR / "api" / "rules.yaml"
-        if alt.exists():
-            rules_path = alt
-    if rules_path.exists():
-        with open(rules_path, "r", encoding="utf-8") as f:
-            data = yaml.safe_load(f) or {}
-        MECHANISM_DELTAS = {**(data.get("mechanisms") or {})}
-        WEIGHTS = {**DEFAULT_WEIGHTS, **(data.get("weights") or {})}
-        # risk_formula may be a python expression using names in context
-        rf = data.get("risk_formula")
-        if rf:
-            try:
-                RISK_FORMULA = eval(rf)
-            except Exception:
-                RISK_FORMULA = None
-    else:
-        MECHANISM_DELTAS = {}
-        WEIGHTS = {**DEFAULT_WEIGHTS}
-        RISK_FORMULA = None
-def _default_formula(**ctx: Any) -> float:
-    # Simple additive model
-    return float(ctx.get("severity_component", 0.0) + ctx.get("evidence_component", 0.0) + ctx.get("mechanism_component", 0.0))
-# Load datasets
-COMPOUNDS: Dict[str, Dict[str, Any]] = {}
-INTERACTIONS: Dict[Tuple[str, str], Dict[str, Any]] = {}
-def _normalise_name(s: str) -> str:
-    # normalise delimiters like '|' in synonyms elsewhere, but for name lookup, lower and strip spaces
-    return re.sub(r"\s+", " ", s).strip().lower()
-def _load_compounds():
-    path = get_data_dir() / "compounds.csv"
-    if not path.exists():
-        # also allow repo data
-        alt = BASE_DIR / "data" / "compounds.csv"
-        path = alt if alt.exists() else path
-    if not path.exists():
-        logger.warning("compounds.csv not found at %s", path)
+    if override:
+        return Path(override).expanduser().resolve()
+    return DATA_DIR
+
+# Global data store
+COMPOUNDS: Dict[str, dict] = {}
+INTERACTIONS: List[dict] = []
+
+def _normalise_name(name: str) -> str:
+    """Normalise compound names for consistent lookups."""
+    return re.sub(r'[^a-z0-9]', '', name.lower())
+
+def _normalise_mechanisms(mechanisms_str: str) -> List[str]:
+    """Split mechanisms on pipe, comma, and semicolon delimiters and normalize."""
+    if not mechanisms_str:
+        return []
+    # Split on pipe, comma, semicolon and strip whitespace
+    tokens = re.split(r'[|,;]+', mechanisms_str)
+    return [token.strip() for token in tokens if token.strip()]
+
+def _resolve_compound(identifier: str) -> Optional[dict]:
+    """Resolve a compound by ID or name, returning the compound dict if found."""
+    # Try direct ID lookup first
+    if identifier in COMPOUNDS:
+        return COMPOUNDS[identifier]
+    
+    # Try normalised name lookup
+    key = _normalise_name(identifier)
+    for compound in COMPOUNDS.values():
+        if _normalise_name(compound["name"]) == key:
+            return compound
+        # Check synonyms
+        for synonym in compound.get("synonyms", []):
+            if _normalise_name(synonym) == key:
+                return compound
+    return None
+
+def _compute_risk(interaction: dict) -> float:
+    """Compute risk score for an interaction."""
+    severity_scores = {"None": 0, "Mild": 1, "Moderate": 2, "Severe": 3}
+    evidence_scores = {"A": 3, "B": 2, "C": 1, "D": 0.5}
+    
+    severity = interaction.get("severity", "None")
+    evidence = interaction.get("evidence", "D")
+    
+    # Base score from severity and evidence
+    base_score = severity_scores.get(severity, 0) * evidence_scores.get(evidence, 0.5)
+    
+    # Mechanism bonus - more mechanisms = higher risk
+    mechanism_count = len(interaction.get("mechanism", []))
+    mechanism_bonus = min(mechanism_count * 0.2, 1.0)  # Cap at +1.0
+    
+    return min(base_score + mechanism_bonus, 10.0)  # Cap at 10.0
+
+def _load_compounds(data_dir: Path) -> None:
+    """Load compounds from CSV file."""
+    global COMPOUNDS
+    compounds_path = data_dir / "compounds.csv"
+    
+    if not compounds_path.exists():
+        logger.warning(f"Compounds file not found: {compounds_path}")
         return
-    with open(path, newline='', encoding='utf-8') as f:
-        reader = csv.DictReader(f)
-        for row in reader:
-            cid = row.get("id") or row.get("ID") or row.get("Id")
-            if not cid:
-                continue
-            name = row.get("name") or row.get("Name") or ""
-            # synonyms may be pipe-delimited or comma-delimited; support both
-            syn_raw = row.get("synonyms") or row.get("Synonyms") or ""
-            # split on pipes or commas
-            parts = [p.strip() for p in re.split(r"\||,", syn_raw) if p.strip()]
-            comp = {
-                "id": cid,
-                "name": name,
-                "synonyms": parts,
-                "cls": row.get("cls") or row.get("class"),
-                "typicalDoseAmount": row.get("typicalDoseAmount"),
-                "typicalDoseUnit": row.get("typicalDoseUnit"),
-                "route": row.get("route"),
-            }
-            COMPOUNDS[cid] = comp
-            # index by name and synonyms for resolution
-            COMPOUNDS[_normalise_name(name)] = comp
-            for s in parts:
-                COMPOUNDS[_normalise_name(s)] = comp
-def _load_interactions():
-    path = get_data_dir() / "interactions.csv"
-    if not path.exists():
-        alt = BASE_DIR / "data" / "interactions.csv"
-        path = alt if alt.exists() else path
-    if not path.exists():
-        logger.warning("interactions.csv not found at %s", path)
+    
+    try:
+        with open(compounds_path, 'r', encoding='utf-8') as f:
+            reader = csv.DictReader(f)
+            for row in reader:
+                # Parse synonyms if present
+                synonyms = []
+                if row.get('synonyms'):
+                    try:
+                        synonyms = ast.literal_eval(row['synonyms'])
+                    except (ValueError, SyntaxError):
+                        synonyms = [s.strip() for s in row['synonyms'].split(',')]
+                
+                compound = {
+                    'id': row['id'],
+                    'name': row['name'],
+                    'synonyms': synonyms,
+                    'cls': row.get('cls', ''),
+                    'typicalDoseAmount': row.get('typicalDoseAmount', ''),
+                    'typicalDoseUnit': row.get('typicalDoseUnit', ''),
+                    'route': row.get('route', '')
+                }
+                COMPOUNDS[row['id']] = compound
+        
+        logger.info(f"Loaded {len(COMPOUNDS)} compounds")
+    except Exception as e:
+        logger.error(f"Error loading compounds: {e}")
+
+def _load_interactions(data_dir: Path) -> None:
+    """Load interactions from CSV file."""
+    global INTERACTIONS
+    interactions_path = data_dir / "interactions.csv"
+    
+    if not interactions_path.exists():
+        logger.warning(f"Interactions file not found: {interactions_path}")
         return
-    with open(path, newline='', encoding='utf-8') as f:
-        reader = csv.DictReader(f)
-        for row in reader:
-            a = row.get("a") or row.get("A")
-            b = row.get("b") or row.get("B")
-            if not a or not b:
-                continue
-            key = (a, b)
-            inter = {
-                "id": row.get("id") or f"{a}-{b}",
-                "a": a,
-                "b": b,
-                "bidirectional": (row.get("bidirectional") or "true").strip().lower() in {"1","true","yes","y"},
-                "mechanism": [m.strip() for m in re.split(r"\||,", row.get("mechanism") or "") if m.strip()],
-                "severity": row.get("severity") or "None",
-                "evidence": row.get("evidence") or "D",
-                "effect": row.get("effect") or "",
-                "action": row.get("action") or "",
-                "sources": [s.strip() for s in re.split(r"\||,", row.get("sources") or "") if s.strip()],
-            }
-            INTERACTIONS[key] = inter
-            if inter["bidirectional"]:
-                INTERACTIONS[(b, a)] = inter
-_load_rules()
-_load_compounds()
-_load_interactions()
-@app.get("/api/health")
-def health():
-    return {"status": "ok"}
-@app.get("/api/search")
-def search(q: str):
-    """Search compounds by name or synonym."""
-    q_lower = q.lower()
-    results: List[dict] = []
-    seen = set()
-    for comp in {id_: c for id_, c in COMPOUNDS.items() if isinstance(id_, str) and id_.lower() == id_}.values():
-        # the comprehension above is to iterate unique dict values via canonical id keys
-        name_match = q_lower in (comp.get("name") or "").lower()
-        syn_match = any(q_lower in (syn or "").lower() for syn in comp.get("synonyms", []))
-        if name_match or syn_match:
-            cid = comp["id"]
-            if cid not in seen:
-                results.append(comp)
-                seen.add(cid)
-    return {"results": results}
-def _severity_score(sev: str) -> float:
-    mapping = {"None": 0.0, "Mild": 1.0, "Moderate": 2.0, "Severe": 3.0}
-    return mapping.get(sev, 0.0)
-def _evidence_score(ev: str) -> float:
-    mapping = {"A": 1.0, "B": 1.2, "C": 1.5, "D": 2.0}
-    # Higher means less strong evidence, invert later
-    return mapping.get(ev, 2.0)
-def _compute_risk(inter: Dict[str, Any]) -> float:
-    severity_score = _severity_score(inter.get("severity", "None"))
-    evidence_score = _evidence_score(inter.get("evidence", "D"))
-    mechanisms = inter.get("mechanism", [])
-    mech_sum = sum(MECHANISM_DELTAS.get(m, 0.0) for m in mechanisms)
-    severity_weight = WEIGHTS.get("severity", DEFAULT_WEIGHTS["severity"])
-    evidence_weight = WEIGHTS.get("evidence", DEFAULT_WEIGHTS["evidence"])
-    mechanism_weight = WEIGHTS.get("mechanism", DEFAULT_WEIGHTS["mechanism"])
-    if evidence_score:
-        evidence_component = (1.0 / evidence_score) * evidence_weight
-    else:
-        evidence_component = 0.0
-    weights_ns = SimpleNamespace(**{**DEFAULT_WEIGHTS, **WEIGHTS})
-    mechanisms_ns = SimpleNamespace(**MECHANISM_DELTAS)
-    interaction_ns = SimpleNamespace(**{k: v for k, v in inter.items()})
-    context = {
-        "severity": severity_score,
-        "evidence": evidence_score,
-        "mech_sum": mech_sum,
-        "mechanism_sum": mech_sum,
-        "weights": weights_ns,
-        "mechanisms": mechanisms_ns,
-        "interaction": interaction_ns,
-        "evidence_component": evidence_component,
-        "severity_component": severity_score * getattr(weights_ns, "severity", severity_weight),
-        "mechanism_component": mech_sum * getattr(weights_ns, "mechanism", mechanism_weight),
-        "mechanism_count": len(mechanisms),
-        "sources_count": len(inter.get("sources", [])),
-    }
+    
     try:
-        risk_value = float(RISK_FORMULA(**context)) if RISK_FORMULA else float(_default_formula(**context))
-    except Exception:
-        risk_value = float(_default_formula(**context))
-    return round(risk_value, 2)
-def _resolve_compound(token: str) -> Optional[Dict[str, Any]]:
-    if token in COMPOUNDS:
-        comp = COMPOUNDS[token]
-        # ensure we got canonical dict (not alias key value)
-        return COMPOUNDS.get(comp.get("id"), comp)
-    key = _normalise_name(token)
-    return COMPOUNDS.get(key)
+        with open(interactions_path, 'r', encoding='utf-8') as f:
+            reader = csv.DictReader(f)
+            for row in reader:
+                # Parse mechanism field using the new normalization
+                mechanisms = _normalise_mechanisms(row.get('mechanism', ''))
+                
+                # Parse sources if present
+                sources = []
+                if row.get('sources'):
+                    try:
+                        sources = ast.literal_eval(row['sources'])
+                    except (ValueError, SyntaxError):
+                        sources = [s.strip() for s in row['sources'].split(',')]
+                
+                interaction = {
+                    'id': row['id'],
+                    'a': row['a'],
+                    'b': row['b'],
+                    'bidirectional': row.get('bidirectional', 'true').lower() == 'true',
+                    'mechanism': mechanisms,
+                    'severity': row.get('severity', 'None'),
+                    'evidence': row.get('evidence', 'D'),
+                    'effect': row.get('effect', ''),
+                    'action': row.get('action', ''),
+                    'sources': sources
+                }
+                INTERACTIONS.append(interaction)
+        
+        logger.info(f"Loaded {len(INTERACTIONS)} interactions")
+    except Exception as e:
+        logger.error(f"Error loading interactions: {e}")
+
+def load_data(data_dir: Optional[Path] = None) -> None:
+    """Load all data from CSV files."""
+    if data_dir is None:
+        data_dir = get_data_dir()
+    
+    logger.info(f"Loading data from: {data_dir}")
+    _load_compounds(data_dir)
+    _load_interactions(data_dir)
+
+# Load data on startup
+load_data()
+
+# Mount static files for SPA
+if Path("frontend_dist").exists():
+    app.mount("/static", StaticFiles(directory="frontend_dist/static"), name="static")
+
+# API Routes
+@app.get("/api/compounds")
+def list_compounds():
+    """List all available compounds."""
+    return list(COMPOUNDS.values())
+
+@app.get("/api/compounds/{compound_id}")
+def get_compound(compound_id: str):
+    """Get a specific compound by ID."""
+    if compound_id not in COMPOUNDS:
+        raise HTTPException(status_code=404, detail="Compound not found")
+    return COMPOUNDS[compound_id]
+
+@app.get("/api/interactions")
+def list_interactions():
+    """List all interactions."""
+    return INTERACTIONS
+
 @app.get("/api/interaction")
-def interaction(a: str, b: str):
+def get_interaction(a: str, b: str):
     """Get interaction details between two compounds by id or name."""
     comp_a = _resolve_compound(a)
     comp_b = _resolve_compound(b)
+    
     if not comp_a:
         raise HTTPException(status_code=404, detail=f"Unknown compound: {a}")
     if not comp_b:
         raise HTTPException(status_code=404, detail=f"Unknown compound: {b}")
-    key = (comp_a["id"], comp_b["id"])
-    inter = INTERACTIONS.get(key)
-    if not inter:
-        # Try reverse if not already added
-        inter = INTERACTIONS.get((comp_b["id"], comp_a["id"]))
-    if not inter:
-        raise HTTPException(status_code=404, detail="No interaction found for the given pair")
-    risk = _compute_risk(inter)
-    payload = {**inter, "a_compound": comp_a, "b_compound": comp_b, "risk": risk}
-    return payload
+    
+    # Find interaction
+    for inter in INTERACTIONS:
+        if ((inter["a"] == comp_a["id"] and inter["b"] == comp_b["id"]) or
+            (inter.get("bidirectional", False) and 
+             inter["a"] == comp_b["id"] and inter["b"] == comp_a["id"])):
+            risk = _compute_risk(inter)
+            return {**inter, "a_compound": comp_a, "b_compound": comp_b, "risk": risk}
+    
+    raise HTTPException(status_code=404, detail="No interaction found for the given pair")
+
 @app.post("/api/stack/check")
-def stack_check(req: StackRequest):
-    """Check pairwise interactions across a stack of compounds."""
-    if not req.items or len(req.items) < 2:
+def check_stack(payload: StackRequest):
+    """Check interactions within a stack of compounds."""
+    if not payload.items or len(payload.items) < 2:
         return {"results": [], "count": 0}
+    
     # Resolve all items
     resolved: List[Dict[str, Any]] = []
-    for t in req.items:
-        comp = _resolve_compound(t)
+    for item in payload.items:
+        comp = _resolve_compound(item)
         if not comp:
-            raise HTTPException(status_code=404, detail=f"Unknown compound: {t}")
+            raise HTTPException(status_code=404, detail=f"Unknown compound: {item}")
         if comp["id"] not in {c.get("id") for c in resolved}:
             resolved.append(comp)
+    
+    # Find all pairwise interactions
     results: List[Dict[str, Any]] = []
     for i in range(len(resolved)):
         for j in range(i + 1, len(resolved)):
-            a = resolved[i]["id"]
-            b = resolved[j]["id"]
-            inter = INTERACTIONS.get((a, b)) or INTERACTIONS.get((b, a))
-            if inter:
-                risk = _compute_risk(inter)
-                results.append({**inter, "a_compound": resolved[i], "b_compound": resolved[j], "risk": risk})
+            a_id = resolved[i]["id"]
+            b_id = resolved[j]["id"]
+            
+            # Find interaction
+            for inter in INTERACTIONS:
+                if ((inter["a"] == a_id and inter["b"] == b_id) or
+                    (inter.get("bidirectional", False) and 
+                     inter["a"] == b_id and inter["b"] == a_id)):
+                    risk = _compute_risk(inter)
+                    results.append({
+                        **inter, 
+                        "a_compound": resolved[i], 
+                        "b_compound": resolved[j], 
+                        "risk": risk
+                    })
+                    break
+    
     return {"results": results, "count": len(results)}
 
 # Export alias for compatibility with test_stack.py
-check_stack = stack_check
-=======
-import os
-import json
-import logging
-from pathlib import Path
-from typing import List, Dict, Optional, Any, Union
-import yaml
-from fastapi import FastAPI, HTTPException, Request
-from fastapi.staticfiles import StaticFiles
-from fastapi.responses import FileResponse
-from fastapi.middleware.cors import CORSMiddleware
-from pydantic import BaseModel
-from api.models import Compound, Interaction
-
-# Configure logging
-logging.basicConfig(
-    level=logging.INFO,
-    format='%(asctime)s - %(name)s - %(levelname)s - %(message)s'
-)
-logger = logging.getLogger(__name__)
-
-# Initialize FastAPI app
-app = FastAPI(
-    title="SuppTracker Risk API",
-    description="Supplement interaction risk analysis API",
-    version="1.0.0"
-)
-
-# Add CORS middleware
-app.add_middleware(
-    CORSMiddleware,
-    allow_origins=["*"],
-    allow_credentials=True,
-    allow_methods=["*"],
-    allow_headers=["*"],
-)
-
-# Serve static files from frontend build
-app.mount("/static", StaticFiles(directory="frontend_dist/assets"), name="static")
-
-# Global data stores
-COMPOUNDS: Dict[str, Dict[str, Any]] = {}
-INTERACTIONS: List[Dict[str, Any]] = []
-SOURCES: Dict[str, Dict[str, Any]] = {}
-
-# Data loading functions
-def load_data():
-    """Load all data files."""
-    global COMPOUNDS, INTERACTIONS, SOURCES
-    
-    # Determine data directory
-    data_dir = Path(os.getenv("SUPPTRACKER_DATA_DIR", "data"))
-    
-    # Load compounds
-    compounds_file = data_dir / "compounds.json"
-    if compounds_file.exists():
-        try:
-            with open(compounds_file) as f:
-                compounds_data = json.load(f)
-            COMPOUNDS = {comp["id"]: comp for comp in compounds_data}
-            logger.info(f"Loaded {len(COMPOUNDS)} compounds")
-        except Exception as e:
-            logger.error(f"Failed to load compounds: {e}")
-    else:
-        logger.warning(f"Compounds file not found: {compounds_file}")
-    
-    # Load interactions
-    interactions_file = data_dir / "interactions.json"
-    if interactions_file.exists():
-        try:
-            with open(interactions_file) as f:
-                INTERACTIONS.clear()
-                INTERACTIONS.extend(json.load(f))
-            logger.info(f"Loaded {len(INTERACTIONS)} interactions")
-        except Exception as e:
-            logger.error(f"Failed to load interactions: {e}")
-    else:
-        logger.warning(f"Interactions file not found: {interactions_file}")
-    
-    # Load sources
-    sources_file = data_dir / "sources.json"
-    if sources_file.exists():
-        try:
-            with open(sources_file) as f:
-                sources_data = json.load(f)
-            SOURCES = {src["id"]: src for src in sources_data}
-            logger.info(f"Loaded {len(SOURCES)} sources")
-        except Exception as e:
-            logger.error(f"Failed to load sources: {e}")
-    else:
-        logger.warning(f"Sources file not found: {sources_file}")
-
-# Load data on startup
-load_data()
-
-# Helper functions
-def resolve_compound(identifier: str) -> Optional[str]:
-    """Resolve compound by ID or name."""
-    if identifier in COMPOUNDS:
-        return identifier
-    
-    # Search by name and aliases
-    identifier_lower = identifier.lower()
-    for comp_id, comp in COMPOUNDS.items():
-        if comp.get("name", "").lower() == identifier_lower:
-            return comp_id
-        
-        # Check aliases
-        aliases = comp.get("aliases", [])
-        if isinstance(aliases, list):
-            for alias in aliases:
-                if isinstance(alias, str) and alias.lower() == identifier_lower:
-                    return comp_id
-    
-    return None
-
-def compute_risk(interaction: Dict[str, Any]) -> float:
-    """Compute numerical risk score from interaction data."""
-    severity_map = {"low": 2.0, "moderate": 5.0, "high": 8.0}
-    evidence_map = {"theoretical": 0.5, "case_reports": 1.0, "studies": 1.5}
-    
-    severity_score = severity_map.get(interaction.get("severity", "moderate"), 5.0)
-    evidence_score = evidence_map.get(interaction.get("evidence", "studies"), 1.0)
-    
-    return min(10.0, severity_score * evidence_score)
-
-# API Routes
-@app.get("/api/health")
-def health():
-    """Health check endpoint."""
-    return {
-        "status": "healthy",
-        "compounds_loaded": len(COMPOUNDS),
-        "interactions_loaded": len(INTERACTIONS),
-        "sources_loaded": len(SOURCES)
-    }
-
-@app.get("/api/compounds")
-def list_compounds():
-    """Get all compounds."""
-    return {"compounds": list(COMPOUNDS.values())}
-
-@app.get("/api/compounds/{compound_id}")
-def get_compound(compound_id: str):
-    """Get specific compound by ID."""
-    if compound_id not in COMPOUNDS:
-        raise HTTPException(status_code=404, detail="Compound not found")
-    return COMPOUNDS[compound_id]
-
-@app.get("/api/search")
-def search(query: str, limit: int = 10):
-    """Search compounds by name or alias."""
-    if not query:
-        raise HTTPException(status_code=400, detail="Query parameter is required")
-    
-    query_lower = query.lower()
-    results = []
-    
-    for comp in COMPOUNDS.values():
-        # Check name match
-        name = comp.get("name", "").lower()
-        if query_lower in name:
-            results.append(comp)
-            continue
-        
-        # Check alias matches
-        aliases = comp.get("aliases", [])
-        if isinstance(aliases, list):
-            for alias in aliases:
-                if isinstance(alias, str) and query_lower in alias.lower():
-                    results.append(comp)
-                    break
-    
-    # Sort by relevance (exact matches first)
-    results.sort(key=lambda x: (
-        x.get("name", "").lower() != query_lower,
-        x.get("name", "").lower().find(query_lower)
-    ))
-    
-    return {"results": results[:limit]}
-
-@app.get("/api/interaction")
-def interaction(a: str, b: str):
-    """Get interaction details between two compounds by id or name."""
-    a_id = resolve_compound(a)
-    b_id = resolve_compound(b)
-    if not a_id or not b_id:
-        raise HTTPException(status_code=404, detail="One or both compounds not found")
-    
-    for inter in INTERACTIONS:
-        if (inter["a"] == a_id and inter["b"] == b_id) or (inter.get("bidirectional", False) and inter["a"] == b_id and inter["b"] == a_id):
-            risk_score = compute_risk(inter)
-            sources_detail = [SOURCES[sid] for sid in inter.get("sources", []) if sid in SOURCES]
-            return {"interaction": inter, "risk_score": risk_score, "sources": sources_detail}
-    
-    raise HTTPException(status_code=404, detail="No known interaction")
-
-class StackRequest(BaseModel):
-    compounds: List[str]
-
-@app.post("/api/stack/check")
-def check_stack(payload: StackRequest):
-    """Check interactions within a stack of compounds."""
-    ids: List[str] = []
-    for ident in payload.compounds:
-        cid = resolve_compound(ident)
-        if not cid:
-            raise HTTPException(status_code=404, detail=f"Compound not found: {ident}")
-        ids.append(cid)
-    
-    interactions_out: List[dict] = []
-    for i in range(len(ids)):
-        for j in range(i+1, len(ids)):
-            a_id = ids[i]
-            b_id = ids[j]
-            for inter in INTERACTIONS:
-                if (inter["a"] == a_id and inter["b"] == b_id) or (inter.get("bidirectional", False) and inter["a"] == b_id and inter["b"] == a_id):
-                    interactions_out.append({
-                        "a": a_id,
-                        "b": b_id,
-                        "severity": inter["severity"],
-                        "evidence": inter["evidence"],
-                        "effect": inter["effect"],
-                        "action": inter["action"],
-                        "risk_score": compute_risk(inter),
-                    })
-    
-    return {"interactions": interactions_out}
+stack_check = check_stack
 
 # SPA fallback route - must be last
 @app.get("/{full_path:path}")
@@ -508,5 +306,4 @@
         return FileResponse(static_file_path)
     
     # Serve index.html for all other routes (SPA)
-    return FileResponse("frontend_dist/index.html")
->>>>>>> bacad41c
+    return FileResponse("frontend_dist/index.html")