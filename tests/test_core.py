--- conflicted
+++ resolved
@@ -53,7 +53,6 @@
     }
 
 
-<<<<<<< HEAD
 def test_parse_mapping_handles_iterables():
     import api.risk_api as app_module
 
@@ -76,7 +75,6 @@
         "wikidata": "Q271",
         "chembl": "CHEMBL25",
     }
-=======
 def test_resolve_compound_matches_aliases_and_external_ids(monkeypatch):
     monkeypatch.setattr(
         app_module,
@@ -97,7 +95,6 @@
     assert app_module.resolve_compound("coffee") == "caffeine"
     assert app_module.resolve_compound("1,3,7-TRIMETHYLXANTHINE") == "caffeine"
     assert app_module.resolve_compound("2519") == "caffeine"
->>>>>>> 0f781836
 
 
 def test_compute_risk_returns_float():
